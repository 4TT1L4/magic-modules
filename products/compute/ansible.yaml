--- conflicted
+++ resolved
@@ -267,15 +267,13 @@
     provider_helpers:
       - 'products/compute/helpers/python/provider_instance.py'
       - 'products/compute/helpers/python/instance_metadata.py'
-<<<<<<< HEAD
   InterconnectAttachment: !ruby/object:Provider::Ansible::ResourceOverride
-=======
+    version_added: '2.8'
   Network: !ruby/object:Provider::Ansible::ResourceOverride
     properties:
       routingConfig: !ruby/object:Provider::Ansible::PropertyOverride
         version_added: '2.8'
   RegionDisk: !ruby/object:Provider::Ansible::ResourceOverride
->>>>>>> 21a39e31
     version_added: '2.8'
   Route: !ruby/object:Provider::Ansible::ResourceOverride
     properties:
