--- conflicted
+++ resolved
@@ -103,15 +103,10 @@
     handlers: !ruby/object:Provider::Puppet::Handlers
       flush: raise 'Region cannot be edited' if @dirty
   # Not yet implemented.
-<<<<<<< HEAD
-=======
   Autoscaler: !ruby/object:Provider::Puppet::ResourceOverride
     exclude: true
   RegionAutoscaler: !ruby/object:Provider::Puppet::ResourceOverride
     exclude: true
-  TargetVpnGateway: !ruby/object:Provider::Puppet::ResourceOverride
-    exclude: true
->>>>>>> a9cb75cf
   SslPolicy: !ruby/object:Provider::Puppet::ResourceOverride
     exclude: true
   VpnTunnel: !ruby/object:Provider::Puppet::ResourceOverride
