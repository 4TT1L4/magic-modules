---
subcategory: "Cloud SQL"
description: |-
  Creates a new SQL database instance in Google Cloud SQL.
---

# google\_sql\_database\_instance

Creates a new Google SQL Database Instance. For more information, see the [official documentation](https://cloud.google.com/sql/),
or the [JSON API](https://cloud.google.com/sql/docs/admin-api/v1beta4/instances).

~> **NOTE on `google_sql_database_instance`:** - Second-generation instances include a
default 'root'@'%' user with no password. This user will be deleted by Terraform on
instance creation. You should use `google_sql_user` to define a custom user with
a restricted host and strong password.

-> **Note**: On newer versions of the provider, you must explicitly set `deletion_protection=false`
(and run `terraform apply` to write the field to state) in order to destroy an instance.
It is recommended to not set this field (or set it to true) until you're ready to destroy the instance and its databases.

## Example Usage

### SQL Second Generation Instance

```hcl
resource "google_sql_database_instance" "main" {
  name             = "main-instance"
  database_version = "POSTGRES_14"
  region           = "us-central1"

  settings {
    # Second-generation instance tiers are based on the machine
    # type. See argument reference below.
    tier = "db-f1-micro"
  }
}
```

### Granular restriction of network access

```hcl
resource "google_compute_instance" "apps" {
  count        = 8
  name         = "apps-${count.index + 1}"
  machine_type = "f1-micro"

  boot_disk {
    initialize_params {
      image = "ubuntu-os-cloud/ubuntu-1804-lts"
    }
  }

  network_interface {
    network = "default"

    access_config {
      // Ephemeral IP
    }
  }
}

resource "random_id" "db_name_suffix" {
  byte_length = 4
}

locals {
  onprem = ["192.168.1.2", "192.168.2.3"]
}

resource "google_sql_database_instance" "postgres" {
  name             = "postgres-instance-${random_id.db_name_suffix.hex}"
  database_version = "POSTGRES_14"

  settings {
    tier = "db-f1-micro"

    ip_configuration {

      dynamic "authorized_networks" {
        for_each = google_compute_instance.apps
        iterator = apps

        content {
          name  = apps.value.name
          value = apps.value.network_interface.0.access_config.0.nat_ip
        }
      }

      dynamic "authorized_networks" {
        for_each = local.onprem
        iterator = onprem

        content {
          name  = "onprem-${onprem.key}"
          value = onprem.value
        }
      }
    }
  }
}
```

### Private IP Instance
~> **NOTE:** For private IP instance setup, note that the `google_sql_database_instance` does not actually interpolate values from `google_service_networking_connection`. You must explicitly add a `depends_on`reference as shown below.

```hcl
resource "google_compute_network" "private_network" {
  provider = google-beta

  name = "private-network"
}

resource "google_compute_global_address" "private_ip_address" {
  provider = google-beta

  name          = "private-ip-address"
  purpose       = "VPC_PEERING"
  address_type  = "INTERNAL"
  prefix_length = 16
  network       = google_compute_network.private_network.id
}

resource "google_service_networking_connection" "private_vpc_connection" {
  provider = google-beta

  network                 = google_compute_network.private_network.id
  service                 = "servicenetworking.googleapis.com"
  reserved_peering_ranges = [google_compute_global_address.private_ip_address.name]
}

resource "random_id" "db_name_suffix" {
  byte_length = 4
}

resource "google_sql_database_instance" "instance" {
  provider = google-beta

  name             = "private-instance-${random_id.db_name_suffix.hex}"
  region           = "us-central1"
  database_version = "MYSQL_5_7"

  depends_on = [google_service_networking_connection.private_vpc_connection]

  settings {
    tier = "db-f1-micro"
    ip_configuration {
      ipv4_enabled    = false
      private_network = google_compute_network.private_network.id
    }
  }
}

provider "google-beta" {
  region = "us-central1"
  zone   = "us-central1-a"
}
```

## Argument Reference

The following arguments are supported:

* `region` - (Optional) The region the instance will sit in. If a region is not provided in the resource definition,
    the provider region will be used instead.

- - -

* `settings` - (Optional) The settings to use for the database. The
    configuration is detailed below. Required if `clone` is not set.

* `database_version` - (Required) The MySQL, PostgreSQL or
SQL Server version to use. Supported values include `MYSQL_5_6`,
`MYSQL_5_7`, `MYSQL_8_0`, `POSTGRES_9_6`,`POSTGRES_10`, `POSTGRES_11`,
`POSTGRES_12`, `POSTGRES_13`, `POSTGRES_14`, `SQLSERVER_2017_STANDARD`,
`SQLSERVER_2017_ENTERPRISE`, `SQLSERVER_2017_EXPRESS`, `SQLSERVER_2017_WEB`.
`SQLSERVER_2019_STANDARD`, `SQLSERVER_2019_ENTERPRISE`, `SQLSERVER_2019_EXPRESS`,
`SQLSERVER_2019_WEB`.
[Database Version Policies](https://cloud.google.com/sql/docs/db-versions)
includes an up-to-date reference of supported versions.

* `name` - (Optional, Computed) The name of the instance. If the name is left
    blank, Terraform will randomly generate one when the instance is first
    created. This is done because after a name is used, it cannot be reused for
    up to [one week](https://cloud.google.com/sql/docs/delete-instance).

* `maintenance_version`  - (Optional) The current software version on the instance. This attribute can not be set during creation. Refer to `available_maintenance_versions` attribute to see what `maintenance_version` are available for upgrade. When this attribute gets updated, it will cause an instance restart. Setting a `maintenance_version` value that is older than the current one on the instance will be ignored.

* `master_instance_name` - (Optional) The name of the existing instance that will
    act as the master in the replication setup. Note, this requires the master to
    have `binary_log_enabled` set, as well as existing backups.

* `project` - (Optional) The ID of the project in which the resource belongs. If it
    is not provided, the provider project is used.

* `replica_configuration` - (Optional) The configuration for replication. The
    configuration is detailed below. Valid only for MySQL instances.

* `root_password` - (Optional) Initial root password. Can be updated. Required for MS SQL Server.

* `encryption_key_name` - (Optional)
    The full path to the encryption key used for the CMEK disk encryption.  Setting
    up disk encryption currently requires manual steps outside of Terraform.
    The provided key must be in the same region as the SQL instance.  In order
    to use this feature, a special kind of service account must be created and
    granted permission on this key.  This step can currently only be done
    manually, please see [this step](https://cloud.google.com/sql/docs/mysql/configure-cmek#service-account).
    That service account needs the `Cloud KMS > Cloud KMS CryptoKey Encrypter/Decrypter` role on your
    key - please see [this step](https://cloud.google.com/sql/docs/mysql/configure-cmek#grantkey).

* `deletion_protection` - (Optional) Whether or not to allow Terraform to destroy the instance. Unless this field is set to false
in Terraform state, a `terraform destroy` or `terraform apply` command that deletes the instance will fail. Defaults to `true`.
    
  ~> **NOTE:** This flag only protects instances from deletion within Terraform. To protect your instances from accidental deletion across all surfaces (API, gcloud, Cloud Console and Terraform), use the API flag `settings.deletion_protection_enabled`.

* `restore_backup_context` - (optional) The context needed to restore the database to a backup run. This field will
    cause Terraform to trigger the database to restore from the backup run indicated. The configuration is detailed below.
    **NOTE:** Restoring from a backup is an imperative action and not recommended via Terraform. Adding or modifying this
    block during resource creation/update will trigger the restore action after the resource is created/updated.

* `clone` - (Optional) The context needed to create this instance as a clone of another instance. When this field is set during
    resource creation, Terraform will attempt to clone another instance as indicated in the context. The
    configuration is detailed below.

The `settings` block supports:

* `tier` - (Required) The machine type to use. See [tiers](https://cloud.google.com/sql/docs/admin-api/v1beta4/tiers)
    for more details and supported versions. Postgres supports only shared-core machine types,
    and custom machine types such as `db-custom-2-13312`. See the [Custom Machine Type Documentation](https://cloud.google.com/compute/docs/instances/creating-instance-with-custom-machine-type#create) to learn about specifying custom machine types.

* `activation_policy` - (Optional) This specifies when the instance should be
    active. Can be either `ALWAYS`, `NEVER` or `ON_DEMAND`.

* `availability_type` - (Optional) The availability type of the Cloud SQL
  instance, high availability (`REGIONAL`) or single zone (`ZONAL`).' For all instances, ensure that
  `settings.backup_configuration.enabled` is set to `true`.
  For MySQL instances, ensure that `settings.backup_configuration.binary_log_enabled` is set to `true`.
  For Postgres and SQL Server instances, ensure that `settings.backup_configuration.point_in_time_recovery_enabled`
  is set to `true`. Defaults to `ZONAL`.

* `collation` - (Optional) The name of server instance collation.

* `connector_enforcement` - (Optional) Specifies if connections must use Cloud SQL connectors.

<<<<<<< HEAD
* `deletion_protection_enabled` - (Optional) Enables protection of an instance from accidental deletion protection across all surfaces (API, gcloud, Cloud Console and Terraform) by enabling the [GCP Cloud SQL instance deletion protection](https://cloud.google.com/sql/docs/postgres/deletion-protection). Terraform provider support was introduced in version 4.48.0. Defaults to `false`.
=======
* `deletion_protection_enabled` - (Optional) Enables deletion protection of an instance at the GCP level. Enabling this protection will guard against accidental deletion across all surfaces (API, gcloud, Cloud Console and Terraform). Defaults to `false`.
>>>>>>> 7376de4b

* `disk_autoresize` - (Optional) Enables auto-resizing of the storage size. Defaults to `true`.

* `disk_autoresize_limit` - (Optional) The maximum size to which storage capacity can be automatically increased. The default value is 0, which specifies that there is no limit.

* `disk_size` - (Optional) The size of data disk, in GB. Size of a running instance cannot be reduced but can be increased. The minimum value is 10GB.

* `disk_type` - (Optional) The type of data disk: PD_SSD or PD_HDD. Defaults to `PD_SSD`.

* `pricing_plan` - (Optional) Pricing plan for this instance, can only be `PER_USE`.

* `user_labels` - (Optional) A set of key/value user label pairs to assign to the instance.

The optional `settings.database_flags` sublist supports:

* `name` - (Required) Name of the flag.

* `value` - (Required) Value of the flag.

The optional `settings.active_directory_config` subblock supports:

* `domain` - (Required) The domain name for the active directory (e.g., mydomain.com).
    Can only be used with SQL Server.

The optional `settings.deny_maintenance_period` subblock supports:

* `end_date` - (Required) "deny maintenance period" end date. If the year of the end date is empty, the year of the start date also must be empty. In this case, it means the no maintenance interval recurs every year. The date is in format yyyy-mm-dd i.e., 2020-11-01, or mm-dd, i.e., 11-01

* `start_date` - (Required) "deny maintenance period" start date. If the year of the start date is empty, the year of the end date also must be empty. In this case, it means the deny maintenance period recurs every year. The date is in format yyyy-mm-dd i.e., 2020-11-01, or mm-dd, i.e., 11-01

* `time` - (Required) Time in UTC when the "deny maintenance period" starts on startDate and ends on endDate. The time is in format: HH:mm:SS, i.e., 00:00:00

The optional `settings.sql_server_audit_config` subblock supports:

* `bucket` - (Optional) The name of the destination bucket (e.g., gs://mybucket).

* `upload_interval` - (Optional) How often to upload generated audit files. A duration in seconds with up to nine fractional digits, terminated by 's'. Example: "3.5s".

* `retention_interval` - (Optional) How long to keep generated audit files. A duration in seconds with up to nine fractional digits, terminated by 's'. Example: "3.5s". 

* `time_zone` - (Optional) The time_zone to be used by the database engine (supported only for SQL Server), in SQL Server timezone format.

The optional `settings.backup_configuration` subblock supports:

* `binary_log_enabled` - (Optional) True if binary logging is enabled.
    Can only be used with MySQL.

* `enabled` - (Optional) True if backup configuration is enabled.

* `start_time` - (Optional) `HH:MM` format time indicating when backup
    configuration starts.
* `point_in_time_recovery_enabled` - (Optional) True if Point-in-time recovery is enabled. Will restart database if enabled after instance creation. Valid only for PostgreSQL and SQL Server instances.

* `location` - (Optional) The region where the backup will be stored

* `transaction_log_retention_days` - (Optional) The number of days of transaction logs we retain for point in time restore, from 1-7.

* `backup_retention_settings` - (Optional) Backup retention settings. The configuration is detailed below.

The optional `settings.backup_configuration.backup_retention_settings` subblock supports:

* `retained_backups` - (Optional) Depending on the value of retention_unit, this is used to determine if a backup needs to be deleted. If retention_unit
  is 'COUNT', we will retain this many backups.

* `retention_unit` - (Optional) The unit that 'retained_backups' represents. Defaults to `COUNT`.

The optional `settings.ip_configuration` subblock supports:

* `ipv4_enabled` - (Optional) Whether this Cloud SQL instance should be assigned
a public IPV4 address. At least `ipv4_enabled` must be enabled or a
`private_network` must be configured.

* `private_network` - (Optional) The VPC network from which the Cloud SQL
instance is accessible for private IP. For example, projects/myProject/global/networks/default.
Specifying a network enables private IP.
At least `ipv4_enabled` must be enabled or a `private_network` must be configured.
This setting can be updated, but it cannot be removed after it is set.

* `require_ssl` - (Optional) Whether SSL connections over IP are enforced or not.

* `allocated_ip_range` - (Optional) The name of the allocated ip range for the private ip CloudSQL instance. For example: "google-managed-services-default". If set, the instance ip will be created in the allocated range. The range name must comply with [RFC 1035](https://datatracker.ietf.org/doc/html/rfc1035). Specifically, the name must be 1-63 characters long and match the regular expression [a-z]([-a-z0-9]*[a-z0-9])?.

The optional `settings.ip_configuration.authorized_networks[]` sublist supports:

* `expiration_time` - (Optional) The [RFC 3339](https://tools.ietf.org/html/rfc3339)
  formatted date time string indicating when this whitelist expires.

* `name` - (Optional) A name for this whitelist entry.

* `value` - (Required) A CIDR notation IPv4 or IPv6 address that is allowed to
    access this instance. Must be set even if other two attributes are not for
    the whitelist to become active.

The optional `settings.location_preference` subblock supports:

* `follow_gae_application` - (Optional) A GAE application whose zone to remain
    in. Must be in the same region as this instance.

* `zone` - (Optional) The preferred compute engine
    [zone](https://cloud.google.com/compute/docs/zones?hl=en).

* `secondary_zone` - (Optional) The preferred Compute Engine zone for the secondary/failover.

The optional `settings.maintenance_window` subblock for instances declares a one-hour
[maintenance window](https://cloud.google.com/sql/docs/instance-settings?hl=en#maintenance-window-2ndgen)
when an Instance can automatically restart to apply updates. The maintenance window is specified in UTC time. It supports:

* `day` - (Optional) Day of week (`1-7`), starting on Monday

* `hour` - (Optional) Hour of day (`0-23`), ignored if `day` not set

* `update_track` - (Optional) Receive updates earlier (`canary`) or later
(`stable`)

The optional `settings.insights_config` subblock for instances declares Query Insights([MySQL](https://cloud.google.com/sql/docs/mysql/using-query-insights), [PostgreSQL](https://cloud.google.com/sql/docs/postgres/using-query-insights)) configuration. It contains:

* `query_insights_enabled` - True if Query Insights feature is enabled.

* `query_string_length` - Maximum query length stored in bytes. Between 256 and 4500. Default to 1024.

* `record_application_tags` - True if Query Insights will record application tags from query when enabled.

* `record_client_address` - True if Query Insights will record client address when enabled.

* `query_plans_per_minute` - Number of query execution plans captured by Insights per minute for all queries combined. Between 0 and 20. Default to 5.

The optional `settings.password_validation_policy` subblock for instances declares [Password Validation Policy](https://cloud.google.com/sql/docs/postgres/built-in-authentication) configuration. It contains:

* `min_length` - Specifies the minimum number of characters that the password must have.

* `complexity` - Checks if the password is a combination of lowercase, uppercase, numeric, and non-alphanumeric characters.

* `reuse_interval` - Specifies the number of previous passwords that you can't reuse.

* `disallow_username_substring` - Prevents the use of the username in the password.

* `password_change_interval` - Specifies the minimum duration after which you can change the password.

* `enable_password_policy` - Enables or disable the password validation policy.

The optional `replica_configuration` block must have `master_instance_name` set
to work, cannot be updated, and supports:

* `ca_certificate` - (Optional) PEM representation of the trusted CA's x509
    certificate.

* `client_certificate` - (Optional) PEM representation of the replica's x509
    certificate.

* `client_key` - (Optional) PEM representation of the replica's private key. The
    corresponding public key in encoded in the `client_certificate`.

* `connect_retry_interval` - (Optional) The number of seconds
    between connect retries. MySQL's default is 60 seconds.

* `dump_file_path` - (Optional) Path to a SQL file in GCS from which replica
    instances are created. Format is `gs://bucket/filename`.

* `failover_target` - (Optional) Specifies if the replica is the failover target.
    If the field is set to true the replica will be designated as a failover replica.
    If the master instance fails, the replica instance will be promoted as
    the new master instance.

* `master_heartbeat_period` - (Optional) Time in ms between replication
    heartbeats.

* `password` - (Optional) Password for the replication connection.

* `sslCipher` - (Optional) Permissible ciphers for use in SSL encryption.

* `username` - (Optional) Username for replication connection.

* `verify_server_certificate` - (Optional) True if the master's common name
    value is checked during the SSL handshake.

The optional `clone` block supports:

* `source_instance_name` - (Required) Name of the source instance which will be cloned.

* `point_in_time` -  (Optional) The timestamp of the point in time that should be restored.

    A timestamp in RFC3339 UTC "Zulu" format, with nanosecond resolution and up to nine fractional digits. Examples: "2014-10-02T15:01:23Z" and "2014-10-02T15:01:23.045123456Z".

* `allocated_ip_range` -  (Optional) The name of the allocated ip range for the private ip CloudSQL instance. For example: "google-managed-services-default". If set, the cloned instance ip will be created in the allocated range. The range name must comply with [RFC 1035](https://tools.ietf.org/html/rfc1035). Specifically, the name must be 1-63 characters long and match the regular expression [a-z]([-a-z0-9]*[a-z0-9])?.

The optional `restore_backup_context` block supports:
**NOTE:** Restoring from a backup is an imperative action and not recommended via Terraform. Adding or modifying this
block during resource creation/update will trigger the restore action after the resource is created/updated.

* `backup_run_id` - (Required) The ID of the backup run to restore from.

* `instance_id` - (Optional) The ID of the instance that the backup was taken from. If left empty,
    this instance's ID will be used.

* `project` - (Optional) The full project ID of the source instance.`

## Attributes Reference

In addition to the arguments listed above, the following computed attributes are
exported:

* `self_link` - The URI of the created resource.

* `connection_name` - The connection name of the instance to be used in
connection strings. For example, when connecting with [Cloud SQL Proxy](https://cloud.google.com/sql/docs/mysql/connect-admin-proxy).

* `service_account_email_address` - The service account email address assigned to the
instance.

* `ip_address.0.ip_address` - The IPv4 address assigned.

* `ip_address.0.time_to_retire` - The time this IP address will be retired, in RFC
    3339 format.

* `ip_address.0.type` - The type of this IP address.

  * A `PRIMARY` address is an address that can accept incoming connections.

  * An `OUTGOING` address is the source address of connections originating from the instance, if supported.

  * A `PRIVATE` address is an address for an instance which has been configured to use private networking see: [Private IP](https://cloud.google.com/sql/docs/mysql/private-ip).

* `first_ip_address` - The first IPv4 address of any type assigned. This is to
support accessing the [first address in the list in a terraform output](https://github.com/hashicorp/terraform-provider-google/issues/912)
when the resource is configured with a `count`.

* `available_maintenance_versions`  - The list of all maintenance versions applicable on the instance.

* `public_ip_address` - The first public (`PRIMARY`) IPv4 address assigned. This is
a workaround for an [issue fixed in Terraform 0.12](https://github.com/hashicorp/terraform/issues/17048)
but also provides a convenient way to access an IP of a specific type without
performing filtering in a Terraform config.

* `private_ip_address` - The first private (`PRIVATE`) IPv4 address assigned. This is
a workaround for an [issue fixed in Terraform 0.12](https://github.com/hashicorp/terraform/issues/17048)
but also provides a convenient way to access an IP of a specific type without
performing filtering in a Terraform config.

* `instance_type` - The type of the instance. The supported values are `SQL_INSTANCE_TYPE_UNSPECIFIED`, `CLOUD_SQL_INSTANCE`, `ON_PREMISES_INSTANCE` and `READ_REPLICA_INSTANCE`.

* `settings.version` - Used to make sure changes to the `settings` block are
    atomic.

* `server_ca_cert.0.cert` - The CA Certificate used to connect to the SQL Instance via SSL.

* `server_ca_cert.0.common_name` - The CN valid for the CA Cert.

* `server_ca_cert.0.create_time` - Creation time of the CA Cert.

* `server_ca_cert.0.expiration_time` - Expiration time of the CA Cert.

* `server_ca_cert.0.sha1_fingerprint` - SHA Fingerprint of the CA Cert.

## Timeouts

`google_sql_database_instance` provides the following
[Timeouts](https://developer.hashicorp.com/terraform/plugin/sdkv2/resources/retries-and-customizable-timeouts) configuration options:

- `create` - Default is 40 minutes.
- `update` - Default is 30 minutes.
- `delete` - Default is 30 minutes.

## Import

Database instances can be imported using one of any of these accepted formats:

```
$ terraform import google_sql_database_instance.main projects/{{project}}/instances/{{name}}
$ terraform import google_sql_database_instance.main {{project}}/{{name}}
$ terraform import google_sql_database_instance.main {{name}}

```

~> **NOTE:** Some fields (such as `replica_configuration`) won't show a diff if they are unset in
config and set on the server.
When importing, double-check that your config has all the fields set that you expect- just seeing
no diff isn't sufficient to know that your config could reproduce the imported resource.<|MERGE_RESOLUTION|>--- conflicted
+++ resolved
@@ -241,11 +241,7 @@
 
 * `connector_enforcement` - (Optional) Specifies if connections must use Cloud SQL connectors.
 
-<<<<<<< HEAD
-* `deletion_protection_enabled` - (Optional) Enables protection of an instance from accidental deletion protection across all surfaces (API, gcloud, Cloud Console and Terraform) by enabling the [GCP Cloud SQL instance deletion protection](https://cloud.google.com/sql/docs/postgres/deletion-protection). Terraform provider support was introduced in version 4.48.0. Defaults to `false`.
-=======
-* `deletion_protection_enabled` - (Optional) Enables deletion protection of an instance at the GCP level. Enabling this protection will guard against accidental deletion across all surfaces (API, gcloud, Cloud Console and Terraform). Defaults to `false`.
->>>>>>> 7376de4b
+* `deletion_protection_enabled` - (Optional) Enables deletion protection of an instance at the GCP level. Enabling this protection will guard against accidental deletion across all surfaces (API, gcloud, Cloud Console and Terraform) by enabling the [GCP Cloud SQL instance deletion protection](https://cloud.google.com/sql/docs/postgres/deletion-protection). Terraform provider support was introduced in version 4.48.0. Defaults to `false`.
 
 * `disk_autoresize` - (Optional) Enables auto-resizing of the storage size. Defaults to `true`.
 
