--- conflicted
+++ resolved
@@ -161,7 +161,6 @@
           trigger_auditlog_tf: "trigger-auditlog-tf"
         min_version: beta
       - !ruby/object:Provider::Terraform::Examples
-<<<<<<< HEAD
         name: "cloud_run_service_multiple_regions"
         primary_resource_type: "google_cloud_run_service"
         primary_resource_id: "run_default"
@@ -187,8 +186,7 @@
         #   - "port_range"
         #   - "target"
         #   - "ip_address"
-
-=======
+      - !ruby/object:Provider::Terraform::Examples
         name: "cloud_run_service_remove_tag"
         skip_test: true
         primary_resource_type: "google_cloud_run_service"
@@ -212,7 +210,6 @@
         vars:
           cloud_run_service_name: "cloudrun-srv"
         min_version: beta
->>>>>>> aebad7ff
     virtual_fields:
       - !ruby/object:Api::Type::Boolean
         name: 'autogenerate_revision_name'
