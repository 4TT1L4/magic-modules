--- conflicted
+++ resolved
@@ -240,31 +240,6 @@
 
 func ResourceMapWithErrors() (map[string]*schema.Resource, error) {
 	return mergeResourceMaps(
-<<<<<<< HEAD
-			<% unless version == 'ga' -%>
-			// start beta-only products
-			GeneratedBinaryAuthorizationResourcesMap,
-			GeneratedContainerAnalysisResourcesMap,
-			GeneratedSecurityScannerResourcesMap,
-			// end beta-only products
-			<% end -%>
-			GeneratedAccessContextManagerResourcesMap,
-			GeneratedAppEngineResourcesMap,
-			GeneratedComputeResourcesMap,
-			GeneratedCloudBuildResourcesMap,
-			GeneratedCloudSchedulerResourcesMap,
-			GeneratedDnsResourcesMap,
-			GeneratedFilestoreResourcesMap,
-			GeneratedFirestoreResourcesMap,
-			GeneratedPubsubResourcesMap,
-			GeneratedResourceManagerResourcesMap,
-			GeneratedSourceRepoResourcesMap,
-			GeneratedSpannerResourcesMap,
-			GeneratedSqlResourcesMap,
-			GeneratedStorageResourcesMap,
-			GeneratedTpuResourcesMap,
-			GeneratedMonitoringResourcesMap,
-=======
 			map[string]*schema.Resource{
 <%
 products.each do |product|
@@ -292,7 +267,6 @@
 end     # products.each do
 -%>
 			},
->>>>>>> bd78c967
 			map[string]*schema.Resource{
 				"google_app_engine_application":                resourceAppEngineApplication(),
 				"google_bigquery_table":                        resourceBigQueryTable(),
